--- conflicted
+++ resolved
@@ -21,7 +21,6 @@
   top: -4rem;
   transform: translateY(-50%) scaleX(-1) rotate(25deg);
   z-index: 1;
-<<<<<<< HEAD
   @include large {
     left: calc(50% - #{math.div($containerWidth, 2)} - 19rem);
   }
@@ -30,8 +29,6 @@
     top: calc(50% + 2rem);
     left: -20rem;
   }
-=======
->>>>>>> 045a4d39
 }
 
 .footer_contact,
