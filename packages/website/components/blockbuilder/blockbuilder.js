--- conflicted
+++ resolved
@@ -7,11 +7,8 @@
 import ImageBlock from '../imageblock/imageblock.js';
 import Card from '../card/card';
 import CardListBlock from '../cardlistblock/cardlistblock';
-<<<<<<< HEAD
 import AccordionBlock from '../accordionblock/accordionblock';
-=======
 import CodePreview from '../codepreview/codepreview';
->>>>>>> 5f299b6b
 import Squiggle from '../../assets/illustrations/squiggle';
 import Helix from '../../assets/illustrations/helix';
 import Corkscrew from '../../assets/illustrations/corkscrew';
@@ -68,13 +65,10 @@
         return <Card block={column} />;
       case 'card_list_block':
         return <CardListBlock block={column} />;
-<<<<<<< HEAD
       case 'accordion_block':
         return <AccordionBlock block={column} />;
-=======
       case 'code_preview':
         return <CodePreview block={column} />;
->>>>>>> 5f299b6b
       case 'sectional':
         return <BlockBuilder subsections={column.subsections} />;
       case 'squiggle':
