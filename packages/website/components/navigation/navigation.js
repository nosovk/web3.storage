--- conflicted
+++ resolved
@@ -1,10 +1,5 @@
 // ===================================================================== Imports
-<<<<<<< HEAD
 import { useCallback, useState } from 'react';
-=======
-import { useCallback, useRef, useState } from 'react';
-import { useRouter } from 'next/router';
->>>>>>> 045a4d39
 import clsx from 'clsx';
 import Link from 'next/link';
 
@@ -28,18 +23,12 @@
 
 // ===================================================================== Exports
 export default function Navigation({ isLoggedIn, isLoadingUser }) {
-<<<<<<< HEAD
-=======
-  const router = useRouter();
-  const containerRef = useRef(null);
->>>>>>> 045a4d39
   // component State
   const [isMenuOpen, setMenuOpen] = useState(false);
   // Navigation Content
   const navItems = GeneralPageData.navigation.links;
   const navCTA = GeneralPageData.navigation.cta;
   const logoText = GeneralPageData.site_logo.text;
-  const theme = router.route === '/pricing' ? 'light' : 'dark';
 
   // ================================================================= Functions
 
@@ -127,13 +116,8 @@
                     {item.text}
                   </Link>
                 ))}
-<<<<<<< HEAD
                 <Button href={navCTA.url} id="login" variant={'dark'}>
                   {navCTA.text}
-=======
-                <Button href="/login" id="login" variant={theme} small={isSmallVariant}>
-                  SIGN IN
->>>>>>> 045a4d39
                 </Button>
               </div>
 
