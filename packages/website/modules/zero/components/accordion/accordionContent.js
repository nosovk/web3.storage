// ===================================================================== Imports
import clsx from 'clsx';
import { useRef, useState, useEffect, useLayoutEffect } from 'react';

// ====================================================================== Params
/**
 * @param Boolean props.open
 * @param function props.toggle
 * @param String props.uid
 * @param Boolean props.toggleOnLoad
 */
// ====================================================================== Export
export default function AccordionContent({ open, toggle, uid, toggleOnLoad, children }) {
  const content = useRef(null)
  const firstUpdate = useRef(true)
  const [contentHeight, setContentHeight] = useState('0px')
  const [height, setHeight] = useState('unset')
  const [isMeasuring, setIsMeasuring] = useState(true)
  const measuring = isMeasuring ? "measuring-content" : ''

  // ================================================================= Functions
<<<<<<< HEAD
  useEffect(() => {
    setTimeout(() => { updateContentHeight(open) }, 500)
=======
  useLayoutEffect(() => {
    setTimeout(() => {
      updateContentHeight(open)
      if (toggleOnLoad ) { toggle(uid) }
    }, 500)
>>>>>>> 5b0cea6c
  }, [])

  useEffect(() => {
    const resize = () => { updateContentHeight(open) }
    window.addEventListener('resize', resize)
    return () => window.removeEventListener('resize', resize)
  }, [open])

  useEffect(() => {
    if (!firstUpdate.current) {
      const newHeight = open ? contentHeight : '0px'
      setHeight(newHeight)
    }
    firstUpdate.current = false
  }, [open])

  const updateContentHeight = (val) => {
    if (val) {
      setHeight('unset')
      const newContentHeight = content.current.clientHeight + 'px'
      setContentHeight(newContentHeight)
      setHeight(newContentHeight)
    } else {
      setHeight('unset')
      setIsMeasuring(true)
      setContentHeight(content.current.clientHeight + 'px')
      setIsMeasuring(false)
      setHeight('0px')
    }
  }

  // ======================================================== Template [Content]
  return (
    <div
      ref={content}
      className={ clsx("accordion-content", measuring) }
      style={{ height }}>

      {children ? children : ''}

    </div>
  )
}<|MERGE_RESOLUTION|>--- conflicted
+++ resolved
@@ -19,16 +19,11 @@
   const measuring = isMeasuring ? "measuring-content" : ''
 
   // ================================================================= Functions
-<<<<<<< HEAD
-  useEffect(() => {
-    setTimeout(() => { updateContentHeight(open) }, 500)
-=======
   useLayoutEffect(() => {
     setTimeout(() => {
       updateContentHeight(open)
       if (toggleOnLoad ) { toggle(uid) }
     }, 500)
->>>>>>> 5b0cea6c
   }, [])
 
   useEffect(() => {
