--- conflicted
+++ resolved
@@ -244,7 +244,6 @@
   sortOrder?: 'Asc' | 'Desc'
 }
 
-<<<<<<< HEAD
 
 // Pinninng
 
@@ -270,8 +269,7 @@
   created: definitions['pa_pin_request']['inserted_at']
   updated: definitions['pa_pin_request']['updated_at']
   pins: Array<PinItemOutput>
-=======
+}
 export type NameItem = {
   record: definitions['name']['record']
->>>>>>> a9bda6a1
 }